<<<<<<< HEAD
pandas==0.25.3
xarray==0.14.1
=======
pandas
xarray
matplotlib
numpy
numexpr
bottleneck
>>>>>>> 8fd6e784
<|MERGE_RESOLUTION|>--- conflicted
+++ resolved
@@ -1,11 +1,6 @@
-<<<<<<< HEAD
 pandas==0.25.3
 xarray==0.14.1
-=======
-pandas
-xarray
 matplotlib
 numpy
 numexpr
-bottleneck
->>>>>>> 8fd6e784
+bottleneck