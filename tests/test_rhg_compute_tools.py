#!/usr/bin/env python
# -*- coding: utf-8 -*-

"""Tests for `rhg_compute_tools` package."""

import pytest
import inspect

from rhg_compute_tools import gcs, kubernetes, utils



<<<<<<< HEAD
def monkeypatch_cluster(func):
    def inner(monkeypatch, mem, cpu, scale):
        def mock_KubeCluster_from_dict(dict_argument):
            return dict_argument
=======
    See more at: http://doc.pytest.org/en/latest/fixture.html
    """
    # import requests
    # return requests.get('https://github.com/audreyr/cookiecutter-pypackage')
    pass
>>>>>>> 886d5f1d

        def mock_dask_Client(cluster):
            return cluster

<<<<<<< HEAD
        monkeypatch.setattr(
            'dask_kubernetes.KubeCluster.from_dict',
            mock_KubeCluster_from_dict)

        monkeypatch.setattr(
            'dask.distributed.Client',
            mock_dask_Client)

        return func(mem=mem, cpu=cpu, scale=scale)

    return inner


@monkeypatch_cluster
def test_create_worker():

    cluster, client = kubernetes.get_cluster(
        template_path='tests/resources/worker_template.yml')

    mem = cluster['spec']['containers'][0]['args'][5]
    assert mem == '11.5GB', mem


@pytest.mark.parametrize("mem,cpu,scale", [(None, None, None)])
@monkeypatch_cluster
def test_create_worker(mem=None, cpu=None, scale=None):

    cluster, client = kubernetes.get_cluster(
        template_path='tests/resources/worker_template.yml')

    mem = cluster['spec']['containers'][0]['args'][5]
    assert mem == '11.50GB', mem

    res_lim = cluster['spec']['containers'][0]['resources']['limits']
    assert res_lim['memory'] == '11.50GB', res_lim['memory']
    assert res_lim['cpu'] == '1.75', res_lim['cpu']

    res_req = cluster['spec']['containers'][0]['resources']['requests']
    assert res_req['memory'] == '11.50GB', res_req['memory']
    assert res_req['cpu'] == '1.75', res_req['cpu']


size_test_params = [(35, 7, None), (1, 6, None), (4, 1, None)]


@pytest.mark.parametrize("mem,cpu,scale", size_test_params)
@monkeypatch_cluster
def test_size_worker(mem, cpu, scale):

    cluster, client = kubernetes.get_cluster(
        template_path='tests/resources/worker_template.yml',
        memory_gb=mem,
        cpus=cpu)

    mem_arg = cluster['spec']['containers'][0]['args'][5]
    assert abs(mem - float(mem_arg.strip('GB'))) < 0.01, mem_arg

    res_lim = cluster['spec']['containers'][0]['resources']['limits']
    assert abs(float(res_lim['memory'].strip('GB')) - mem) < 0.01, res_lim['memory']
    assert abs(float(res_lim['cpu']) - cpu) < 0.01, res_lim['cpu']

    res_req = cluster['spec']['containers'][0]['resources']['requests']
    assert abs(float(res_req['memory'].strip('GB')) - mem) < 0.01, res_req['memory']
    assert abs(float(res_req['cpu']) - cpu) < 0.01, res_req['cpu']



scale_test_params = [
    (None, None, 0.5),
    (None, None, 1),
    (None, None, 2),
    (None, None, 4)]


@pytest.mark.parametrize("mem,cpu,scale", scale_test_params)
@monkeypatch_cluster
def test_scale_worker(mem, cpu,scale):

    cluster, client = kubernetes.get_cluster(
        template_path='tests/resources/worker_template.yml',
        scaling_factor=scale)

    mem_arg = cluster['spec']['containers'][0]['args'][5]
    assert abs((scale * 11.5) - float(mem_arg.strip('GB'))) < 0.01, mem_arg

    res_lim = cluster['spec']['containers'][0]['resources']['limits']
    mem_val = float(res_lim['memory'].strip('GB'))
    assert abs(mem_val - (scale * 11.5)) < 0.01, res_lim['memory']
    assert abs(float(res_lim['cpu']) - (scale * 1.75)) < 0.01, res_lim['cpu']

    res_req = cluster['spec']['containers'][0]['resources']['requests']
    mem_val = float(res_req['memory'].strip('GB'))
    assert abs(mem_val - (scale * 11.5)) < 0.01, res_req['memory']
    assert abs(float(res_req['cpu']) - (scale * 1.75)) < 0.01, res_req['cpu']
=======
def test_content(response):
    """Sample pytest test function with the pytest fixture as an argument."""
    # from bs4 import BeautifulSoup
    # assert 'GitHub' in BeautifulSoup(response.content).title.string
    pass


def test_docstrings():
    for mod in [gcs, kubernetes, utils]:
        for cname, component in mod.__dict__.items():
            if cname.startswith('_'):
                continue

            # check if the object belongs to the module
            if inspect.getmodule(component) is not mod:
                continue

            has_doc = False

            if hasattr(component, '__doc__'):
                if component.__doc__ is not None:
                    has_doc = len(component.__doc__.strip()) > 0

            msg = (
                'no docstring found for {} in module {}'
                .format(cname, inspect.getmodule(component).__spec__.name))

            assert has_doc, msg
>>>>>>> 886d5f1d
<|MERGE_RESOLUTION|>--- conflicted
+++ resolved
@@ -9,24 +9,14 @@
 from rhg_compute_tools import gcs, kubernetes, utils
 
 
-
-<<<<<<< HEAD
 def monkeypatch_cluster(func):
     def inner(monkeypatch, mem, cpu, scale):
         def mock_KubeCluster_from_dict(dict_argument):
             return dict_argument
-=======
-    See more at: http://doc.pytest.org/en/latest/fixture.html
-    """
-    # import requests
-    # return requests.get('https://github.com/audreyr/cookiecutter-pypackage')
-    pass
->>>>>>> 886d5f1d
 
         def mock_dask_Client(cluster):
             return cluster
 
-<<<<<<< HEAD
         monkeypatch.setattr(
             'dask_kubernetes.KubeCluster.from_dict',
             mock_KubeCluster_from_dict)
@@ -121,12 +111,6 @@
     mem_val = float(res_req['memory'].strip('GB'))
     assert abs(mem_val - (scale * 11.5)) < 0.01, res_req['memory']
     assert abs(float(res_req['cpu']) - (scale * 1.75)) < 0.01, res_req['cpu']
-=======
-def test_content(response):
-    """Sample pytest test function with the pytest fixture as an argument."""
-    # from bs4 import BeautifulSoup
-    # assert 'GitHub' in BeautifulSoup(response.content).title.string
-    pass
 
 
 def test_docstrings():
@@ -149,5 +133,4 @@
                 'no docstring found for {} in module {}'
                 .format(cname, inspect.getmodule(component).__spec__.name))
 
-            assert has_doc, msg
->>>>>>> 886d5f1d
+            assert has_doc, msg