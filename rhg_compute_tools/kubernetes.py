--- conflicted
+++ resolved
@@ -211,8 +211,6 @@
 
 def escape(s):
     return ''.join(c for c in s if c in valid_characters)
-
-
 
 
 
@@ -317,7 +315,6 @@
     cluster : object
         Pre-configured :py:class:`dask_kubernetes.KubeCluster`
 
-<<<<<<< HEAD
 
     See Also
     --------
@@ -329,14 +326,6 @@
         A cluster with workers twice the size of the default
     :py:func:`get_giant_cluster` :
         A cluster with workers four times the size of the default
-=======
-    See Also
-    --------
-    :py:func:`get_micro_cluster`
-    :py:func:`get_standard_cluster`
-    :py:func:`get_big_cluster`
-    :py:func:`get_giant_cluster`
->>>>>>> aa62d64c
 
     """
 
