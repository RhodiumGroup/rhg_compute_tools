--- conflicted
+++ resolved
@@ -42,11 +42,7 @@
         >>> fut = client.map(build_arr, range(3))
         >>> arrs = dataarrays_from_delayed(fut)
         >>> arrs[-1]  # doctest: +ELLIPSIS
-<<<<<<< HEAD
-        <xarray.DataArray (x: 2)>
-=======
         <xarray.DataArray ...(x: 2)>
->>>>>>> 78681f1f
         dask.array<shape=(2,), dtype=int64, chunksize=(2,)>
         Coordinates:
           * x        (x) <U1 'a' 'b'
@@ -56,11 +52,7 @@
     .. code-block:: python
 
         >>> xr.concat(arrs, dim='simulation') # doctest: +ELLIPSIS
-<<<<<<< HEAD
-        <xarray.DataArray (simulation: 3, x: 2)>
-=======
         <xarray.DataArray ...(simulation: 3, x: 2)>
->>>>>>> 78681f1f
         dask.array<shape=(3, 2), dtype=int64, chunksize=(1, 2)>
         Coordinates:
           * x        (x) <U1 'a' 'b'
@@ -139,11 +131,7 @@
         ...
 
         >>> da  # doctest: +ELLIPSIS
-<<<<<<< HEAD
-        <xarray.DataArray (simulation: 3, x: 2)>
-=======
         <xarray.DataArray ...(simulation: 3, x: 2)>
->>>>>>> 78681f1f
         dask.array<shape=(3, 2), dtype=int64, chunksize=(1, 2)>
         Coordinates:
           * x           (x) <U1 'a' 'b'
