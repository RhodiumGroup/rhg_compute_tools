--- conflicted
+++ resolved
@@ -2,12 +2,8 @@
 
 """Tools for interacting with GCS infrastructure."""
 
-<<<<<<< HEAD
 import os
 from os.path import join, isdir, basename, exists
-=======
-from os.path import join, isfile, basename
->>>>>>> 55f8a811
 from google.cloud import storage
 from google.oauth2 import service_account
 from glob import glob
@@ -37,7 +33,6 @@
     return bucket
 
 
-<<<<<<< HEAD
 def cp_to_gcs(src, dest):
     '''Copy a file or recursively copy a directory from local
     path to GCS. Must have already authenticated to use. Notebook servers
@@ -45,59 +40,19 @@
     to the authentication json file to the GCLOUD_DEFAULT_TOKEN_FILE env var.
     This is done automatically for rhg-data.json when using the get_worker 
     wrapper.
-    
-=======
-def _cp_dir_to_gcs(bucket, src, dest):
-    '''Recursively copy a directory from local path to GCS'''
 
-    files_loc = glob(join(src, '*'))
-    if src[-1] != '/':
-        src += '/'
-
-    # upload directory blob
-    if bucket.get_blob(dest) is None:
-        newblob = bucket.blob(dest)
-        newblob.upload_from_string('')
-
-    # upload file blobs
-    for f_loc in files_loc:
-        fname = basename(f_loc)
-        this_dest = join(dest, fname)
-        if isfile(f_loc):
-            newblob = bucket.blob(this_dest)
-            newblob.upload_from_filename(f_loc)
-        # if directory, call this recursively
-        else:
-            _cp_dir_to_gcs(bucket, f_loc, this_dest)
-
-
-def cp_to_gcs(src, dest, cred_path='/opt/gcsfuse_tokens/rhg-data.json'):
-    '''Copy a file or recursively copy a directory from local
-    path to GCS.
-
->>>>>>> 55f8a811
     Parameters
     ----------
     src : str
         The local path to either a file (single copy) or a directory (recursive
         copy).
     dest : str
-<<<<<<< HEAD
         If copying a directory, this is the path of the directory blob on GCS. If it does not exist,
         it will be created and populated with the contents of src. If it does exist, 
         basename(src) will be placed inside dest. If copying a file, this is the path 
         of the file blob on GCS. This path can begin with either '/gcs/rhg-data' or 
         'gs://rhg-data'. There is no difference in behavior.
-        
-=======
-        If copying a directory, this is the path of the directory blob on GCS.
-        If copying a file, this is the path of the file blob on GCS.
-        This path begins with e.g. 'impactlab-rhg/...'.
-    cred_path (optional) : str
-        Path to credentials file. Default is the default location on RHG
-        workers.
 
->>>>>>> 55f8a811
     Returns
     -------
     :py:class:`datetime.timedelta`
@@ -105,7 +60,6 @@
     '''
 
     st_time = dt.now()
-<<<<<<< HEAD
     
     # construct cp command
     if dest[0] == '/':
@@ -140,19 +94,4 @@
             
     end_time = dt.now()
         
-    return stdout, stderr, end_time - st_time
-        
-        
-=======
-
-    bucket = get_bucket(cred_path)
-
-    if isfile(src):
-        newblob = bucket.blob(dest)
-        newblob.upload_from_filename(src)
-
-    else:
-        _cp_dir_to_gcs(bucket, src, dest)
-
-    return dt.now() - st_time
->>>>>>> 55f8a811
+    return stdout, stderr, end_time - st_time